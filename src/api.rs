--- conflicted
+++ resolved
@@ -34,10 +34,7 @@
 use std::{thread, time};
 use url::Url;
 use urlencoding;
-<<<<<<< HEAD
-=======
 use nanoid::nanoid;
->>>>>>> c9f16d78
 
 /// Alias for a namespace (could be -1 for Special pages etc.)
 pub type NamespaceID = i64;
@@ -607,13 +604,8 @@
     }
 
     /// POST wrapper for `query_api_json`.
-<<<<<<< HEAD
     /// Requires `&mut self`, for sassion cookie storage
     pub async fn post_query_api_json_mut(
-=======
-    /// Requires `&mut self`, for session cookie storage
-    pub fn post_query_api_json_mut(
->>>>>>> c9f16d78
         &mut self,
         params: &HashMap<String, String>,
     ) -> Result<Value, Box<dyn Error>> {
@@ -1026,21 +1018,9 @@
 mod tests {
     use super::{Api, Title};
 
-<<<<<<< HEAD
     #[tokio::test]
     async fn site_info() {
         let api = Api::new("https://www.wikidata.org/w/api.php").await.unwrap();
-=======
-    #[test]
-    fn api_url() {
-        let api = Api::new("https://www.wikidata.org/w/api.php").unwrap();
-        assert_eq!("https://www.wikidata.org/w/api.php", api.api_url());
-    }
-
-    #[test]
-    fn site_info() {
-        let api = Api::new("https://www.wikidata.org/w/api.php").unwrap();
->>>>>>> c9f16d78
         assert_eq!(
             api.get_site_info_string("general", "sitename").unwrap(),
             "Wikidata"
